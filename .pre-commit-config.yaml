--- conflicted
+++ resolved
@@ -15,11 +15,7 @@
       - id: fix-byte-order-marker
       - id: detect-private-key
   - repo: https://github.com/astral-sh/ruff-pre-commit
-<<<<<<< HEAD
-    rev: v0.4.7
-=======
     rev: v0.4.10
->>>>>>> de6b5a75
     hooks:
       - id: ruff
         args: [--fix, --exit-non-zero-on-fix]
