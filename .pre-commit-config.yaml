# See https://pre-commit.com for more information
# See https://pre-commit.com/hooks.html for more hooks
repos:
  - repo: https://github.com/pre-commit/pre-commit-hooks
<<<<<<< HEAD
    rev: v4.5.0
=======
    rev: v4.6.0
>>>>>>> a9da08b9
    hooks:
      - id: trailing-whitespace
      - id: end-of-file-fixer
      - id: check-yaml
      - id: check-added-large-files
      - id: check-shebang-scripts-are-executable
      - id: check-merge-conflict
      - id: check-toml
      - id: debug-statements
      - id: fix-byte-order-marker
      - id: detect-private-key
  - repo: https://github.com/astral-sh/ruff-pre-commit
<<<<<<< HEAD
    rev: v0.2.2
=======
    rev: v0.4.10
>>>>>>> a9da08b9
    hooks:
      - id: ruff
        args: [--fix, --exit-non-zero-on-fix]
      - id: ruff-format<|MERGE_RESOLUTION|>--- conflicted
+++ resolved
@@ -2,11 +2,7 @@
 # See https://pre-commit.com/hooks.html for more hooks
 repos:
   - repo: https://github.com/pre-commit/pre-commit-hooks
-<<<<<<< HEAD
-    rev: v4.5.0
-=======
     rev: v4.6.0
->>>>>>> a9da08b9
     hooks:
       - id: trailing-whitespace
       - id: end-of-file-fixer
@@ -19,11 +15,7 @@
       - id: fix-byte-order-marker
       - id: detect-private-key
   - repo: https://github.com/astral-sh/ruff-pre-commit
-<<<<<<< HEAD
-    rev: v0.2.2
-=======
     rev: v0.4.10
->>>>>>> a9da08b9
     hooks:
       - id: ruff
         args: [--fix, --exit-non-zero-on-fix]
