--- conflicted
+++ resolved
@@ -14,25 +14,9 @@
       - id: debug-statements
       - id: fix-byte-order-marker
       - id: detect-private-key
-<<<<<<< HEAD
-=======
-  - repo: https://github.com/psf/black
-    rev: 24.2.0
-    hooks:
-      - id: black
->>>>>>> 75bbbf58
   - repo: https://github.com/astral-sh/ruff-pre-commit
     rev: v0.2.1
     hooks:
       - id: ruff
         args: [--fix, --exit-non-zero-on-fix]
-<<<<<<< HEAD
-      - id: ruff-format
-=======
-  - repo: https://github.com/pycqa/isort
-    rev: 5.13.2
-    hooks:
-      - id: isort
-default_language_version:
-  python: python3.11
->>>>>>> 75bbbf58
+      - id: ruff-format