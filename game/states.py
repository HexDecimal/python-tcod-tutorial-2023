"""A collection of game states."""

from __future__ import annotations

import attrs
import tcod.console
import tcod.constants
import tcod.event

import g
import game.menus
import game.world_tools
from game.components import Gold, Graphic, Position
from game.constants import DIRECTION_KEYS
<<<<<<< HEAD
from game.state import Push, Reset, State, StateResult
from game.tags import IsItem, IsPlayer


@attrs.define(eq=False)
class InGame(State):
=======
from game.tags import IsItem, IsPlayer


@attrs.define()
class InGame:
>>>>>>> b274701e
    """Primary in-game state."""

    def on_event(self, event: tcod.event.Event) -> StateResult:
        """Handle events for the in-game state."""
        (player,) = g.world.Q.all_of(tags=[IsPlayer])
        match event:
            case tcod.event.Quit():
                raise SystemExit()
            case tcod.event.KeyDown(sym=sym) if sym in DIRECTION_KEYS:
                player.components[Position] += DIRECTION_KEYS[sym]
                # Auto pickup gold
                for gold in g.world.Q.all_of(components=[Gold], tags=[player.components[Position], IsItem]):
                    player.components[Gold] += gold.components[Gold]
                    text = f"Picked up {gold.components[Gold]}g, total: {player.components[Gold]}g"
                    g.world[None].components[("Text", str)] = text
                    gold.clear()
                return None
            case tcod.event.KeyDown(sym=KeySym.ESCAPE):
                return Push(MainMenu())
            case _:
                return None

    def on_draw(self, console: tcod.console.Console) -> None:
        """Draw the standard screen."""
        for entity in g.world.Q.all_of(components=[Position, Graphic]):
            pos = entity.components[Position]
            if not (0 <= pos.x < console.width and 0 <= pos.y < console.height):
                continue
            graphic = entity.components[Graphic]
            console.rgb[["ch", "fg"]][pos.y, pos.x] = graphic.ch, graphic.fg

        if text := g.world[None].components.get(("Text", str)):
            console.print(x=0, y=console.height - 1, string=text, fg=(255, 255, 255), bg=(0, 0, 0))


class MainMenu(game.menus.ListMenu):
    """Main/escape menu."""

    __slots__ = ()

    def __init__(self) -> None:
        """Initialize the main menu."""
        items = [
            game.menus.SelectItem("New game", self.new_game),
            game.menus.SelectItem("Quit", self.quit),
        ]
        if hasattr(g, "world"):
            items.insert(0, game.menus.SelectItem("Continue", self.continue_))

        super().__init__(
            items=tuple(items),
            selected=0,
            x=5,
            y=5,
        )

    @staticmethod
    def continue_() -> StateResult:
        """Return to the game."""
        return Reset(InGame())

    @staticmethod
    def new_game() -> StateResult:
        """Begin a new game."""
        g.world = game.world_tools.new_world()
        return Reset(InGame())

    @staticmethod
    def quit() -> StateResult:
        """Close the program."""
        raise SystemExit()<|MERGE_RESOLUTION|>--- conflicted
+++ resolved
@@ -6,26 +6,19 @@
 import tcod.console
 import tcod.constants
 import tcod.event
+from tcod.event import KeySym
 
 import g
 import game.menus
 import game.world_tools
 from game.components import Gold, Graphic, Position
 from game.constants import DIRECTION_KEYS
-<<<<<<< HEAD
 from game.state import Push, Reset, State, StateResult
 from game.tags import IsItem, IsPlayer
 
 
-@attrs.define(eq=False)
+@attrs.define()
 class InGame(State):
-=======
-from game.tags import IsItem, IsPlayer
-
-
-@attrs.define()
-class InGame:
->>>>>>> b274701e
     """Primary in-game state."""
 
     def on_event(self, event: tcod.event.Event) -> StateResult:
